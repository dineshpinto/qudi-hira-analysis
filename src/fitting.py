# -*- coding: utf-8 -*-
"""
The following code is part of qudiamond-analysis under the MIT License.

Permission is hereby granted, free of charge, to any person obtaining a copy
of this software and associated documentation files (the "Software"), to deal
in the Software without restriction, including without limitation the rights
to use, copy, modify, merge, publish, distribute, sublicense, and/or sell
copies of the Software, and to permit persons to whom the Software is
furnished to do so, subject to the following conditions:

The above copyright notice and this permission notice shall be included in all
copies or substantial portions of the Software.

THE SOFTWARE IS PROVIDED "AS IS", WITHOUT WARRANTY OF ANY KIND, EXPRESS OR
IMPLIED, INCLUDING BUT NOT LIMITED TO THE WARRANTIES OF MERCHANTABILITY,
FITNESS FOR A PARTICULAR PURPOSE AND NONINFRINGEMENT. IN NO EVENT SHALL THE
AUTHORS OR COPYRIGHT HOLDERS BE LIABLE FOR ANY CLAIM, DAMAGES OR OTHER
LIABILITY, WHETHER IN AN ACTION OF CONTRACT, TORT OR OTHERWISE, ARISING FROM,
OUT OF OR IN CONNECTION WITH THE SOFTWARE OR THE USE OR OTHER DEALINGS IN THE
SOFTWARE.

Copyright (c) 2020 Dinesh Pinto. See the LICENSE file at the
top-level directory of this distribution and at <https://github.com/dineshpinto/qudiamond-analysis/>
"""

import datetime
import warnings

import matplotlib
import numpy as np
import peakutils
import pytz
import scipy
import scipy.fftpack
from lmfit import Model
from lmfit.models import LinearModel, LorentzianModel, ConstantModel, BreitWignerModel, \
    StepModel, VoigtModel, GaussianModel, ExponentialModel, PowerLawModel, QuadraticModel, PolynomialModel
from scipy.interpolate import interp1d
from scipy.optimize import curve_fit
from scipy.signal import find_peaks

from .preprocessing import baseline_als

# AFM calibration from thermal noise density:
# Atomic Force Microscopy, Second Edition by Bert Voigtländer
# Section 11.6.5 Experimental Determination of the Sensitivity and Spring Constant in AFM Without Tip-Sample Contact
# Eq. 11.28 and 11.26

"""
Old fitting methods.
"""


def antibunching_init(x, y):
    N = 1
    A = 1
    a = np.max(y) - np.min(y)
    tau0 = 0
    tau1 = 20
    tau2 = 30
    return [N, A, a, tau0, tau1, tau2]


def antibunching(x, N, A, a, tau0, tau1, tau2):
    return A * ((1 - (1 + a) * np.exp(-abs(x - tau0) / tau1) + a * np.exp(-abs(x - tau0) / tau2)) * 1 / N + 1 - 1 / N)


def autocorrelation(x, y):
    popt, pcov = curve_fit(antibunching, x, y, p0=antibunching_init(x, y))
    fit = antibunching(x, *popt)
    d = {"x": x, "y": y, "fit": fit, "popt": popt}
    return d


def peakfinder(x, y, thres=0.9, min_dist=10, plot=True):
    """ Returns indices of peaks in y. Can also plot peaks with markings. """
    indexes = peakutils.indexes(-y, thres=thres / max(y), min_dist=min_dist)
    return indexes


def make_model(num, amplitude, center, width):
    """ Used internally to generate Lorentzian model for each peak. """
    pref = "f{}_".format(num)
    model = LorentzianModel(prefix=pref)
    # model.set_param_hint(pref+'amplitude', value=amplitude[num], min=0, max=2*amplitude[num])
    model.set_param_hint(pref + 'center', value=center[num], min=center[num] - 0.5, max=center[num] + 0.5)
    model.set_param_hint(pref + 'sigma', value=width[num], min=0, max=20)
    return model


def lorentzian_fit(x, y, peaks):
    """ Uses lmfit to fit all peaks to Lorentzian with a constant baseline. """
    num_peaks = len(peaks)
    amplitude = np.zeros(num_peaks) - 1
    width = np.zeros(num_peaks) + 1
    center = x[peaks]

    mod = None
    for i in range(num_peaks):
        this_mod = make_model(i, amplitude, center, width)
        if mod is None:
            mod = this_mod
        else:
            mod = mod + this_mod

    offset = ConstantModel()
    offset.set_param_hint('c', value=1)
    mod = mod + offset

    # Alternate fit methods:
    # 1. Slower but "more" accurate `method='nelder'`
    # 2. Faster but "less" accurate `method='powell'`
    out = mod.fit(y, x=x, method="leastsq")
    return out


def find_peaks2(x, y, num_peaks, thres, min_dist):
    """ Iterates through threshold values to find peaks in data. """
    i = 0
    maxiter = 2000

    while True:
        peak_indexes = peakfinder(x, y, thres=thres, min_dist=min_dist, plot=False)
        if len(peak_indexes) == num_peaks:
            break
        if min_dist > 0:
            if i < maxiter:
                if len(peak_indexes) < num_peaks:
                    thres -= 0.01
                    i += 1
                else:
                    thres += 0.01
                    i += 1
            else:
                min_dist -= 1
                i = 0
        else:
            raise ValueError("Peaks could not be determined."
                             f"Maximum iterations ({maxiter}) exceeded. thres={thres}, min_dist={min_dist}")
    return peak_indexes


def spectroscopy(x, y, n, num_peaks, num_bins=-1, arr_range=[0, -1], dtype=None, height=-0.9, width=2):
    """
    Analyzes spectroscopic data, performs the following operations:
        1. Extracts (x, y) from binary data
        2. Finds y baseline and subtracts it
        3. Finds peaks in data iteratively
        4. Generates a Lorentzian fitting model
        5. Fits data to model
        6. Calculates standard error and signal to noise ratio
    Returns a dictionary.
    """
    bigdict = {"x": x, "y": y, "n": n}

    if num_peaks == 0:
        return bigdict

    peak_indexes, _ = find_peaks(-y, height=height, width=width)

    if len(peak_indexes) != num_peaks:
        if len(peak_indexes) > num_peaks:
            error_message = "Try decreasing height or increasing width."
        else:
            error_message = "Try increasing height or decreasing width."
        raise ValueError("Incorrect number of peaks ({}). ".format(len(peak_indexes)) + error_message)

    opt = lorentzian_fit(x, y, peak_indexes)
    fit = opt.best_fit
    fit_report = opt.fit_report()

    x_int = np.linspace(x.min(), x.max(), len(x) * 8)
    fit_interpolant = interp1d(x, fit, kind='cubic')
    fit_int = fit_interpolant(x_int)

    bigdict["fit_int"] = fit_int
    bigdict["x_int"] = x_int
    bigdict["peak_indexes"] = peak_indexes
    bigdict["peaks"] = x[peak_indexes]
    bigdict["fit"] = fit
    bigdict["fit_report"] = fit_report

    return bigdict


def exp(x, c, A, d, a=1):
    return c + A * np.exp(-(x / d) ** a)


def exphahn_init(x, y, decay, period):
    c = np.mean(y)
    A = np.std(y) * np.sqrt(2)
    d = decay

    t = period
    # f = 1 / p
    init = [c, A, d, t]
    return init


def exp_init(x, y, decay):
    c = np.mean(y)
    A = np.std(y) * np.sqrt(2)
    d = decay
    init = [c, A, d]
    return init


def exphahn(x, c, A, d, t):
    return c + A * np.exp(-(x / d)) * np.cos(2 * np.pi / t * x)


def hahn_decay(x, y, n, dtype=None, decay=10, period=15, contrast_shift=1, num_bins=-1, arr_range=[0, -1],
               revivals=False, base=False):
    bigdict = {}

    bigdict["x"] = x
    bigdict["y"] = y

    if base:
        baseline = baseline_als(y, lam=1e6, p=0.01)
        y = y - baseline

    if revivals:
        init = exphahn_init(x, y, decay=decay, period=period)
        popt, pcov = curve_fit(exphahn, x, y, p0=init)
        fit = exphahn(x, *popt)
        fit_exp = exp(x, *popt[0:3])
    else:
        init = exp_init(x, y, decay=decay)
        popt, pcov = curve_fit(exp, x, y, p0=init)
        fit = exp(x, *popt)
        fit_exp = fit

    y_contrast = y * 100 + contrast_shift
    n_contrast = n * 100
    fit_exp_contrast = fit_exp * 100 + contrast_shift
    fit_contrast = fit * 100 + contrast_shift

    x_int = np.linspace(x.min(), x.max(), len(x) * 4)

    fit_interpolant = interp1d(x, fit, kind='cubic')
    fit_int = fit_interpolant(x_int)

    fit_contrast_interpolant = interp1d(x, fit_contrast, kind='cubic')
    fit_contrast_int = fit_contrast_interpolant(x_int)

    fit_exp_contrast_interpolant = interp1d(x, fit_exp_contrast, kind='cubic')
    fit_exp_contrast_int = fit_exp_contrast_interpolant(x_int)

    bigdict["y_contrast"] = y_contrast
    bigdict["fit"] = fit
    bigdict["fit_exp"] = fit_exp
    bigdict["fit_exp_contrast"] = fit_exp_contrast
    bigdict["fit_exp_contrast_int"] = fit_exp_contrast_int
    bigdict["fit_contrast"] = fit_contrast
    bigdict["n"] = n
    bigdict["x_int"] = x_int
    bigdict["fit_contrast_int"] = fit_contrast_int
    bigdict["fit_int"] = fit_int
    bigdict["decay"] = init[2]
    bigdict["n_contrast"] = n_contrast
    bigdict["popt"] = popt
    bigdict["perr"] = np.sqrt(np.diag(pcov))

    return bigdict


def expsine(x, c, A, d, w, p):
    return c + A * np.exp(- x / d) * np.sin(2 * np.pi * x / w + p)


def expsine_init(x, y, decay):
    c = np.mean(y)
    A = np.std(y) * np.sqrt(2)
    freq = np.fft.rfftfreq(len(x), (x[1] - x[0]))
    w = abs(freq[np.argmax(abs(np.fft.rfft(x))[1:]) + 1])
    init = [c, A, decay, 1 / w, np.pi]
    return init


def take_fft(x, y):
    N = len(x)
    dx = x[1] - x[0]
    yf = scipy.fftpack.fft(y)
    y_fft = 2 / N * np.abs(yf[:N // 2])[1:]
    x_fft = np.linspace(0, 1 / (2 * dx), N // 2)[1:]
    return x_fft, y_fft


def rabi_oscillations(x, y, n, dtype="rabi", decay=5, contrast_shift=1, num_bins=-1, arr_range=[0, -1], base=False):
    bigdict = {}

    if base:
        # Use with caution. Rabi should not require a baseline correction.
        # The parameters are set to avoid overcorrecting.
        base2 = baseline_als(y, lam=1e6, p=0.5)
        y = y - base2

    bigdict["x"] = x
    bigdict["y"] = y
    bigdict["n"] = n

    init = expsine_init(x, y, decay)

    popt, pcov = curve_fit(expsine, x, y, p0=init)

    fit = expsine(x, *popt)
    # exp1, exp2 = exp(x, *popt)
    y_contrast = y * 100 + contrast_shift
    n_contrast = n * 100
    fit_contrast = fit * 100 + contrast_shift

    fit_contrast_interpolant = interp1d(x, fit_contrast, kind='cubic')
    x_int = np.linspace(x.min(), x.max(), 1000)
    fit_contrast_int = fit_contrast_interpolant(x_int)

    fit_interpolant = interp1d(x, fit, kind='cubic')
    fit_int = fit_interpolant(x_int)

    x_fft, y_fft = take_fft(x, y_contrast)

    bigdict["x_fft"] = x_fft
    bigdict["y_fft"] = y_fft
    bigdict["y_contrast"] = y_contrast
    bigdict["fit"] = fit
    bigdict["fit_contrast"] = fit_contrast
    bigdict["n"] = n
    bigdict["x_int"] = x_int
    bigdict["fit_int"] = fit_int
    bigdict["fit_contrast_int"] = fit_contrast_int
    bigdict["decay"] = init[2]
    bigdict["n_contrast"] = n_contrast
    # bigdict["exp1"] = exp1
    # bigdict["exp2"] = exp2
    bigdict["popt"] = popt
    bigdict["perr"] = np.sqrt(np.diag(pcov))

    return bigdict


# Fitting AFM frequency sweep data


def offset_type(linear_offset):
    if linear_offset:
        return LinearModel()
    else:
        return ConstantModel()


def fit_fano(x, y, linear_offset=False):
    fano = BreitWignerModel()
    params = fano.guess(y, x=x)

    offset = offset_type(linear_offset)
    params += offset.guess(y, x=x)

    model = fano + offset
    out = model.fit(y, x=x, params=params, method="leastsq")
    return out


def fit_lorentzian(x, y, linear_offset=False):
    lorentzian = LorentzianModel()
    params = lorentzian.guess(y, x=x)

    offset = offset_type(linear_offset)
    params += offset.guess(y, x=x)

    model = lorentzian + offset
    out = model.fit(y, x=x, params=params, method="leastsq")
    return out


def fit_gaussian(x, y, linear_offset=False):
    gaussian = GaussianModel()
    params = gaussian.guess(-y, x=x)

    offset = offset_type(linear_offset)
    params += offset.guess(y, x=x)

    model = gaussian + offset
    out = model.fit(y, x=x, method="leastsq")
    return out


def fit_voigt(x, y, linear_offset=False):
    voigt = VoigtModel()
    params = voigt.guess(-y, x=x)

    offset = offset_type(linear_offset)
    params += offset.guess(y, x=x)

    model = voigt + offset
    out = model.fit(y, x=x, params=params, method="leastsq")
    return out


def fit_logistic(x, y, linear_offset=False):
    step = StepModel(form='logistic')
    params = step.guess(y, x=x)

    offset = offset_type(linear_offset)
    params += offset.guess(y, x=x)

    model = step + offset
    out = model.fit(y, x=x, params=params, method="leastsq")
    return out


# Calibration from thermal noise density
# From Atomic Force Microscopy, Second Edition by Bert Voigtländer
# Section 11.6.5 Experimental Determination of the Sensitivity and Spring Constant in AFM Without Tip-Sample Contact
# Eq. 11.28 and 11.26

def power_density(f, N_v_th_exc_square, f_0, Q):
    f_ratio = f / f_0
    return N_v_th_exc_square / ((1 - f_ratio ** 2) ** 2 + 1 / Q ** 2 * f_ratio ** 2)


def s_sensor(N_v_th_exc_square, f_0, T, k, Q):
    k_B = 1.38e-23
    return np.sqrt((2 * k_B * T) / (np.pi * N_v_th_exc_square * k * Q * f_0))


def find_afm_calibration_parameters(data, frequency_range, Q, f_0_guess=44000, T=300, k=5):
    """ Returns dict with calibration (m/V). Also returns fit parameters to power spectral density squared  """
    data = data[(data["Frequency (Hz)"] >= frequency_range[0]) & (data["Frequency (Hz)"] <= frequency_range[1])]
    frequency = data["Frequency (Hz)"].values
    psd_squared = data["Input 1 PowerSpectralDensity (V/sqrt(Hz))"].values ** 2

    popt, pcov = curve_fit(lambda f, n_v_th_exc_square, f0: power_density(f, n_v_th_exc_square, f0, Q),
                           xdata=frequency, ydata=psd_squared, p0=[1e-9, f_0_guess])
    N_v_th_exc_square = popt[0]
    f_0 = popt[1]
    calibration = s_sensor(N_v_th_exc_square, f_0, T=T, k=k, Q=Q)
    psd_squared_fit = power_density(frequency, *popt, Q=Q)

    calibration_params = {"Calibration (m/V)": calibration, "Frequency (Hz)": frequency,
                          "PSD squared (V**2/Hz)": psd_squared, "PSD squared fit (V**2/Hz)": psd_squared_fit}

    return calibration_params


def func_linear(x, a, b):
    """ Simple linear function to use for scipy.curve_fit. """
    return a + b * x


def func_exponential(x, a, b, c):
    """ Simple exponential function to use for scipy.curve_fit. """
    return a + b * np.exp(c * x)


def func_negexponential(x, a, b, c):
    """ Simple exponential function to use for scipy.curve_fit. """
    return a + b * np.exp(-c * x)


def func_logarithmic(x, a, b, c):
    """ Simple logarithmic function to use for scipy.curve_fit. """
    return a + b * np.log(c * x)


def func_neglogarithmic(x, a, b, c):
    """ Simple logarithmic function to use for scipy.curve_fit. """
    return a + b * np.log(-c * x)


def time_extrapolation(df, ylabel, end_date=None, start_index=0, fit="linear"):
    """
    DEPRECATED in favor of time_extrapolation_lmfit
    Function to perform a extrapolation in time on a DataFrame.
    Function choices for extrapolation: linear, exponential, logarithmic or custom function (set fit to function)
    """
    warnings.warn("time_extrapolation() is deprecated; use time_extrapolation_lmfit().", warnings.DeprecationWarning)
    # Choose a starting point for the fitting
    dfc = df[start_index:]
    # Convert matplotlib dates to datetime objects, returns a tz-aware object
    start = matplotlib.dates.num2date(dfc["MPL_datetimes"].values[0], tz=pytz.timezone('Europe/Berlin'))
    # Add tz-awareness information to datetime object to prevent tz-naive and tz-aware conflicts
    end = datetime.datetime.strptime(end_date, "%d-%b-%y %H:%M").replace(tzinfo=pytz.timezone('Europe/Berlin'))

    # Get matplotlib date series
    date_generated = [start + datetime.timedelta(days=x) for x in range(0, (end - start).days + 1)]
    dt_series_mpl = matplotlib.dates.date2num(date_generated)

    # Fit date series with a choice of functions
    if fit == "linear":
        popt, pcov = curve_fit(func_linear, xdata=dfc["MPL_datetimes"], ydata=dfc[ylabel])
        fit_result = func_linear(dt_series_mpl, *popt)
    elif fit == "exponentional":
        popt, pcov = curve_fit(func_exponential, xdata=dfc["MPL_datetimes"], ydata=dfc[ylabel])
        fit_result = func_exponential(dt_series_mpl, *popt)
    elif fit == "negexponentional":
        popt, pcov = curve_fit(func_negexponential, xdata=dfc["MPL_datetimes"], ydata=dfc[ylabel])
        fit_result = func_negexponential(dt_series_mpl, *popt)
    elif fit == "logarithmic":
        popt, pcov = curve_fit(func_logarithmic, xdata=dfc["MPL_datetimes"], ydata=dfc[ylabel])
        fit_result = func_logarithmic(dt_series_mpl, *popt)
    elif fit == "neglogarithmic":
        popt, pcov = curve_fit(func_neglogarithmic, xdata=dfc["MPL_datetimes"], ydata=dfc[ylabel])
        fit_result = func_neglogarithmic(dt_series_mpl, *popt)
    elif hasattr(fit, '__call__'):
        # Use a custom function for fitting
        func = fit
        popt, pcov = curve_fit(func, xdata=dfc["MPL_datetimes"], ydata=dfc[ylabel])
        fit_result = func(dt_series_mpl, *popt)
    else:
        raise NotImplementedError("Fitting method '{}' not implemented".format(fit))
    return dt_series_mpl, fit_result


def time_extrapolation_lmfit(df, ylabel, end_date=None, start_index=0, fit="linear"):
    """
    Extrapolate a set of time series data.

    Parameters
    ----------
    df : pandas:DataFrame
        containing column 'MPL_datetimes'
    ylabel : string
        Label in DataFame corresponding to y-axis
    end_date : string, dd-mmm-yy H:M
        Date to extrapolate to
    start_index : int
        DataFrame index to start fitting from
    fit : function or {"linear", "quadratic", "polynomial<n>" (n=degree), "powerlaw", "exponentional"}

    Returns
    -------
    extrapolated_dates_mpl : numpy.ndarray
        extrapolated matplotlib dates

    extrapolation : numpy.ndarray
        extrapolated y-data

    result : lmfit.Model
        use result.best_fit to get optimal fit data
    """

    # Choose a starting point for the fitting
    dfc = df[start_index:]
    # Convert matplotlib dates to datetime objects, returns a tz-aware object
    start = matplotlib.dates.num2date(dfc["MPL_datetimes"].values[0], tz=pytz.timezone('Europe/Berlin'))
    # Add tz-awareness information to datetime object to prevent tz-naive and tz-aware conflicts
    end = datetime.datetime.strptime(end_date, "%d-%b-%y %H:%M").replace(tzinfo=pytz.timezone('Europe/Berlin'))

    # Get matplotlib date series
<<<<<<< HEAD
    extrapolated_dates_datetime = [start + datetime.timedelta(days=x) for x in range(0, (end - start).days + 1)]
=======
    duration_in_sec = (end_extrap - start_extrap).total_seconds()
    duration_in_h = int(divmod(duration_in_sec, 3600)[0])

    extrapolated_dates_datetime = [start_extrap + datetime.timedelta(hours=x) for x in range(0, duration_in_h)]
>>>>>>> ceddf550
    extrapolated_dates_mpl = matplotlib.dates.date2num(extrapolated_dates_datetime)

    # Fit date series with a choice of lmfit functions
    if hasattr(fit, '__call__'):
        # Use a custom function for fitting
        mod = Model(fit)
        result = mod.fit(dfc[ylabel], x=dfc["MPL_datetimes"])
    elif fit == "linear":
        mod = LinearModel()
        pars = mod.guess(dfc[ylabel], x=dfc["MPL_datetimes"])
        result = mod.fit(dfc[ylabel], pars, x=dfc["MPL_datetimes"])
    elif fit == "quadratic":
        mod = QuadraticModel()
        pars = mod.guess(dfc[ylabel], x=dfc["MPL_datetimes"])
        result = mod.fit(dfc[ylabel], pars, x=dfc["MPL_datetimes"])
    elif fit.startswith("polynomial"):
        degree = int(fit[-1])
        mod = PolynomialModel(degree=degree)
        pars = mod.guess(dfc[ylabel], x=dfc["MPL_datetimes"])
        result = mod.fit(dfc[ylabel], pars, x=dfc["MPL_datetimes"])
    elif fit == "powerlaw":
        mod = PowerLawModel()
        pars = mod.guess(dfc[ylabel], x=dfc["MPL_datetimes"])
        result = mod.fit(dfc[ylabel], pars, x=dfc["MPL_datetimes"])
    elif fit == "exponentional":
        mod = ExponentialModel()
        pars = mod.guess(dfc[ylabel], x=dfc["MPL_datetimes"])
        result = mod.fit(dfc[ylabel], pars, x=dfc["MPL_datetimes"])
    else:
        raise NotImplementedError("Fitting method '{}' not implemented, use a custom "
                                  "function parameter fit=<func> instead".format(fit))
    # Extrapolate date from best fit parameters
    extrapolation = mod.eval(params=result.params, x=extrapolated_dates_mpl)

    return extrapolated_dates_mpl, extrapolation, dfc["MPL_datetimes"], result


def find_nearest(array, value):
    array = np.asarray(array)
    idx = (np.abs(array - value)).argmin()
    return idx, array[idx]


def setpointy_reach_time(x, y, setpointy):
    closest_val_idx, closest_val = find_nearest(y, setpointy)
    return matplotlib.dates.num2date(x[closest_val_idx])

<<<<<<< HEAD
    return extrapolated_dates_mpl, extrapolation, result
=======
>>>>>>> ceddf550
<|MERGE_RESOLUTION|>--- conflicted
+++ resolved
@@ -544,19 +544,15 @@
     # Choose a starting point for the fitting
     dfc = df[start_index:]
     # Convert matplotlib dates to datetime objects, returns a tz-aware object
-    start = matplotlib.dates.num2date(dfc["MPL_datetimes"].values[0], tz=pytz.timezone('Europe/Berlin'))
+    start_extrap = matplotlib.dates.num2date(dfc["MPL_datetimes"].values[0], tz=pytz.timezone('Europe/Berlin'))
     # Add tz-awareness information to datetime object to prevent tz-naive and tz-aware conflicts
-    end = datetime.datetime.strptime(end_date, "%d-%b-%y %H:%M").replace(tzinfo=pytz.timezone('Europe/Berlin'))
+    end_extrap = datetime.datetime.strptime(end_date, "%d-%b-%y %H:%M").replace(tzinfo=pytz.timezone('Europe/Berlin'))
 
     # Get matplotlib date series
-<<<<<<< HEAD
-    extrapolated_dates_datetime = [start + datetime.timedelta(days=x) for x in range(0, (end - start).days + 1)]
-=======
     duration_in_sec = (end_extrap - start_extrap).total_seconds()
     duration_in_h = int(divmod(duration_in_sec, 3600)[0])
 
     extrapolated_dates_datetime = [start_extrap + datetime.timedelta(hours=x) for x in range(0, duration_in_h)]
->>>>>>> ceddf550
     extrapolated_dates_mpl = matplotlib.dates.date2num(extrapolated_dates_datetime)
 
     # Fit date series with a choice of lmfit functions
@@ -604,7 +600,3 @@
     closest_val_idx, closest_val = find_nearest(y, setpointy)
     return matplotlib.dates.num2date(x[closest_val_idx])
 
-<<<<<<< HEAD
-    return extrapolated_dates_mpl, extrapolation, result
-=======
->>>>>>> ceddf550
