# -*- coding: utf-8 -*-
"""
The following code is part of qudiamond-analysis under the MIT License.

Permission is hereby granted, free of charge, to any person obtaining a copy
of this software and associated documentation files (the "Software"), to deal
in the Software without restriction, including without limitation the rights
to use, copy, modify, merge, publish, distribute, sublicense, and/or sell
copies of the Software, and to permit persons to whom the Software is
furnished to do so, subject to the following conditions:

The above copyright notice and this permission notice shall be included in all
copies or substantial portions of the Software.

THE SOFTWARE IS PROVIDED "AS IS", WITHOUT WARRANTY OF ANY KIND, EXPRESS OR
IMPLIED, INCLUDING BUT NOT LIMITED TO THE WARRANTIES OF MERCHANTABILITY,
FITNESS FOR A PARTICULAR PURPOSE AND NONINFRINGEMENT. IN NO EVENT SHALL THE
AUTHORS OR COPYRIGHT HOLDERS BE LIABLE FOR ANY CLAIM, DAMAGES OR OTHER
LIABILITY, WHETHER IN AN ACTION OF CONTRACT, TORT OR OTHERWISE, ARISING FROM,
OUT OF OR IN CONNECTION WITH THE SOFTWARE OR THE USE OR OTHER DEALINGS IN THE
SOFTWARE.

Copyright (c) 2020 Dinesh Pinto. See the LICENSE file at the
top-level directory of this distribution and at <https://github.com/dineshpinto/qudiamond-analysis/>
"""

import datetime
import warnings

import matplotlib
import numpy as np
import peakutils
import pytz
import scipy
import scipy.fftpack
from lmfit import Model
from lmfit.models import LinearModel, LorentzianModel, ConstantModel, BreitWignerModel, \
    StepModel, VoigtModel, GaussianModel, ExponentialModel, PowerLawModel, QuadraticModel, PolynomialModel
from scipy.interpolate import interp1d
from scipy.optimize import curve_fit
from scipy.signal import find_peaks

from .preprocessing import baseline_als

# AFM calibration from thermal noise density:
# Atomic Force Microscopy, Second Edition by Bert Voigtländer
# Section 11.6.5 Experimental Determination of the Sensitivity and Spring Constant in AFM Without Tip-Sample Contact
# Eq. 11.28 and 11.26

"""
Old fitting methods.
"""


def antibunching_init(x, y):
    N = 1
    A = 1
    a = np.max(y) - np.min(y)
    tau0 = 0
    tau1 = 20
    tau2 = 30
    return [N, A, a, tau0, tau1, tau2]


def antibunching(x, N, A, a, tau0, tau1, tau2):
    return A * ((1 - (1 + a) * np.exp(-abs(x - tau0) / tau1) + a * np.exp(-abs(x - tau0) / tau2)) * 1 / N + 1 - 1 / N)


def autocorrelation(x, y):
    popt, pcov = curve_fit(antibunching, x, y, p0=antibunching_init(x, y))
    fit = antibunching(x, *popt)
    d = {"x": x, "y": y, "fit": fit, "popt": popt}
    return d


def peakfinder(x, y, thres=0.9, min_dist=10, plot=True):
    """ Returns indices of peaks in y. Can also plot peaks with markings. """
    indexes = peakutils.indexes(-y, thres=thres / max(y), min_dist=min_dist)
    return indexes


def make_model(num, amplitude, center, width):
    """ Used internally to generate Lorentzian model for each peak. """
    pref = "f{}_".format(num)
    model = LorentzianModel(prefix=pref)
    # model.set_param_hint(pref+'amplitude', value=amplitude[num], min=0, max=2*amplitude[num])
    model.set_param_hint(pref + 'center', value=center[num], min=center[num] - 0.5, max=center[num] + 0.5)
    model.set_param_hint(pref + 'sigma', value=width[num], min=0, max=20)
    return model


def lorentzian_fit(x, y, peaks):
    """ Uses lmfit to fit all peaks to Lorentzian with a constant baseline. """
    num_peaks = len(peaks)
    amplitude = np.zeros(num_peaks) - 1
    width = np.zeros(num_peaks) + 1
    center = x[peaks]

    mod = None
    for i in range(num_peaks):
        this_mod = make_model(i, amplitude, center, width)
        if mod is None:
            mod = this_mod
        else:
            mod = mod + this_mod

    offset = ConstantModel()
    offset.set_param_hint('c', value=1)
    mod = mod + offset

    # Alternate fit methods:
    # 1. Slower but "more" accurate `method='nelder'`
    # 2. Faster but "less" accurate `method='powell'`
    out = mod.fit(y, x=x, method="leastsq")
    return out


def find_peaks2(x, y, num_peaks, thres, min_dist):
    """ Iterates through threshold values to find peaks in data. """
    i = 0
    maxiter = 2000

    while True:
        peak_indexes = peakfinder(x, y, thres=thres, min_dist=min_dist, plot=False)
        if len(peak_indexes) == num_peaks:
            break
        if min_dist > 0:
            if i < maxiter:
                if len(peak_indexes) < num_peaks:
                    thres -= 0.01
                    i += 1
                else:
                    thres += 0.01
                    i += 1
            else:
                min_dist -= 1
                i = 0
        else:
            raise ValueError("Peaks could not be determined."
                             f"Maximum iterations ({maxiter}) exceeded. thres={thres}, min_dist={min_dist}")
    return peak_indexes


def spectroscopy(x, y, n, num_peaks, num_bins=-1, arr_range=[0, -1], dtype=None, height=-0.9, width=2):
    """
    Analyzes spectroscopic data, performs the following operations:
        1. Extracts (x, y) from binary data
        2. Finds y baseline and subtracts it
        3. Finds peaks in data iteratively
        4. Generates a Lorentzian fitting model
        5. Fits data to model
        6. Calculates standard error and signal to noise ratio
    Returns a dictionary.
    """
    bigdict = {"x": x, "y": y, "n": n}

    if num_peaks == 0:
        return bigdict

    peak_indexes, _ = find_peaks(-y, height=height, width=width)

    if len(peak_indexes) != num_peaks:
        if len(peak_indexes) > num_peaks:
            error_message = "Try decreasing height or increasing width."
        else:
            error_message = "Try increasing height or decreasing width."
        raise ValueError("Incorrect number of peaks ({}). ".format(len(peak_indexes)) + error_message)

    opt = lorentzian_fit(x, y, peak_indexes)
    fit = opt.best_fit
    fit_report = opt.fit_report()

    x_int = np.linspace(x.min(), x.max(), len(x) * 8)
    fit_interpolant = interp1d(x, fit, kind='cubic')
    fit_int = fit_interpolant(x_int)

    bigdict["fit_int"] = fit_int
    bigdict["x_int"] = x_int
    bigdict["peak_indexes"] = peak_indexes
    bigdict["peaks"] = x[peak_indexes]
    bigdict["fit"] = fit
    bigdict["fit_report"] = fit_report

    return bigdict


def exp(x, c, A, d, a=1):
    return c + A * np.exp(-(x / d) ** a)


def exphahn_init(x, y, decay, period):
    c = np.mean(y)
    A = np.std(y) * np.sqrt(2)
    d = decay

    t = period
    # f = 1 / p
    init = [c, A, d, t]
    return init


def exp_init(x, y, decay):
    c = np.mean(y)
    A = np.std(y) * np.sqrt(2)
    d = decay
    init = [c, A, d]
    return init


def exphahn(x, c, A, d, t):
    return c + A * np.exp(-(x / d)) * np.cos(2 * np.pi / t * x)


def hahn_decay(x, y, n, dtype=None, decay=10, period=15, contrast_shift=1, num_bins=-1, arr_range=[0, -1],
               revivals=False, base=False):
    bigdict = {}

    bigdict["x"] = x
    bigdict["y"] = y

    if base:
        baseline = baseline_als(y, lam=1e6, p=0.01)
        y = y - baseline

    if revivals:
        init = exphahn_init(x, y, decay=decay, period=period)
        popt, pcov = curve_fit(exphahn, x, y, p0=init)
        fit = exphahn(x, *popt)
        fit_exp = exp(x, *popt[0:3])
    else:
        init = exp_init(x, y, decay=decay)
        popt, pcov = curve_fit(exp, x, y, p0=init)
        fit = exp(x, *popt)
        fit_exp = fit

    y_contrast = y * 100 + contrast_shift
    n_contrast = n * 100
    fit_exp_contrast = fit_exp * 100 + contrast_shift
    fit_contrast = fit * 100 + contrast_shift

    x_int = np.linspace(x.min(), x.max(), len(x) * 4)

    fit_interpolant = interp1d(x, fit, kind='cubic')
    fit_int = fit_interpolant(x_int)

    fit_contrast_interpolant = interp1d(x, fit_contrast, kind='cubic')
    fit_contrast_int = fit_contrast_interpolant(x_int)

    fit_exp_contrast_interpolant = interp1d(x, fit_exp_contrast, kind='cubic')
    fit_exp_contrast_int = fit_exp_contrast_interpolant(x_int)

    bigdict["y_contrast"] = y_contrast
    bigdict["fit"] = fit
    bigdict["fit_exp"] = fit_exp
    bigdict["fit_exp_contrast"] = fit_exp_contrast
    bigdict["fit_exp_contrast_int"] = fit_exp_contrast_int
    bigdict["fit_contrast"] = fit_contrast
    bigdict["n"] = n
    bigdict["x_int"] = x_int
    bigdict["fit_contrast_int"] = fit_contrast_int
    bigdict["fit_int"] = fit_int
    bigdict["decay"] = init[2]
    bigdict["n_contrast"] = n_contrast
    bigdict["popt"] = popt
    bigdict["perr"] = np.sqrt(np.diag(pcov))

    return bigdict


def expsine(x, c, A, d, w, p):
    return c + A * np.exp(- x / d) * np.sin(2 * np.pi * x / w + p)


def expsine_init(x, y, decay):
    c = np.mean(y)
    A = np.std(y) * np.sqrt(2)
    freq = np.fft.rfftfreq(len(x), (x[1] - x[0]))
    w = abs(freq[np.argmax(abs(np.fft.rfft(x))[1:]) + 1])
    init = [c, A, decay, 1 / w, np.pi]
    return init


def take_fft(x, y):
    N = len(x)
    dx = x[1] - x[0]
    yf = scipy.fftpack.fft(y)
    y_fft = 2 / N * np.abs(yf[:N // 2])[1:]
    x_fft = np.linspace(0, 1 / (2 * dx), N // 2)[1:]
    return x_fft, y_fft


def rabi_oscillations(x, y, n, dtype="rabi", decay=5, contrast_shift=1, num_bins=-1, arr_range=[0, -1], base=False):
    bigdict = {}

    if base:
        # Use with caution. Rabi should not require a baseline correction.
        # The parameters are set to avoid overcorrecting.
        base2 = baseline_als(y, lam=1e6, p=0.5)
        y = y - base2

    bigdict["x"] = x
    bigdict["y"] = y
    bigdict["n"] = n

    init = expsine_init(x, y, decay)

    popt, pcov = curve_fit(expsine, x, y, p0=init)

    fit = expsine(x, *popt)
    # exp1, exp2 = exp(x, *popt)
    y_contrast = y * 100 + contrast_shift
    n_contrast = n * 100
    fit_contrast = fit * 100 + contrast_shift

    fit_contrast_interpolant = interp1d(x, fit_contrast, kind='cubic')
    x_int = np.linspace(x.min(), x.max(), 1000)
    fit_contrast_int = fit_contrast_interpolant(x_int)

    fit_interpolant = interp1d(x, fit, kind='cubic')
    fit_int = fit_interpolant(x_int)

    x_fft, y_fft = take_fft(x, y_contrast)

    bigdict["x_fft"] = x_fft
    bigdict["y_fft"] = y_fft
    bigdict["y_contrast"] = y_contrast
    bigdict["fit"] = fit
    bigdict["fit_contrast"] = fit_contrast
    bigdict["n"] = n
    bigdict["x_int"] = x_int
    bigdict["fit_int"] = fit_int
    bigdict["fit_contrast_int"] = fit_contrast_int
    bigdict["decay"] = init[2]
    bigdict["n_contrast"] = n_contrast
    # bigdict["exp1"] = exp1
    # bigdict["exp2"] = exp2
    bigdict["popt"] = popt
    bigdict["perr"] = np.sqrt(np.diag(pcov))

    return bigdict


# Fitting AFM frequency sweep data


def offset_type(linear_offset):
    if linear_offset:
        return LinearModel()
    else:
        return ConstantModel()


def fit_fano(x, y, linear_offset=False):
    fano = BreitWignerModel()
    params = fano.guess(y, x=x)

    offset = offset_type(linear_offset)
    params += offset.guess(y, x=x)

    model = fano + offset
    out = model.fit(y, x=x, params=params, method="leastsq")
    return out


def fit_lorentzian(x, y, linear_offset=False):
    lorentzian = LorentzianModel()
    params = lorentzian.guess(y, x=x)

    offset = offset_type(linear_offset)
    params += offset.guess(y, x=x)

    model = lorentzian + offset
    out = model.fit(y, x=x, params=params, method="leastsq")
    return out


def fit_gaussian(x, y, linear_offset=False):
    gaussian = GaussianModel()
    params = gaussian.guess(-y, x=x)

    offset = offset_type(linear_offset)
    params += offset.guess(y, x=x)

    model = gaussian + offset
    out = model.fit(y, x=x, method="leastsq")
    return out


def fit_voigt(x, y, linear_offset=False):
    voigt = VoigtModel()
    params = voigt.guess(-y, x=x)

    offset = offset_type(linear_offset)
    params += offset.guess(y, x=x)

    model = voigt + offset
    out = model.fit(y, x=x, params=params, method="leastsq")
    return out


def fit_logistic(x, y, linear_offset=False):
    step = StepModel(form='logistic')
    params = step.guess(y, x=x)

    offset = offset_type(linear_offset)
    params += offset.guess(y, x=x)

    model = step + offset
    out = model.fit(y, x=x, params=params, method="leastsq")
    return out


# Calibration from thermal noise density
# From Atomic Force Microscopy, Second Edition by Bert Voigtländer
# Section 11.6.5 Experimental Determination of the Sensitivity and Spring Constant in AFM Without Tip-Sample Contact
# Eq. 11.28 and 11.26

def power_density(f, N_v_th_exc_square, f_0, Q):
    f_ratio = f / f_0
    return N_v_th_exc_square / ((1 - f_ratio ** 2) ** 2 + 1 / Q ** 2 * f_ratio ** 2)


def s_sensor(N_v_th_exc_square, f_0, T, k, Q):
    k_B = 1.38e-23
    return np.sqrt((2 * k_B * T) / (np.pi * N_v_th_exc_square * k * Q * f_0))


def find_afm_calibration_parameters(data, frequency_range, Q, f_0_guess=44000, T=300, k=5):
    """ Returns dict with calibration (m/V). Also returns fit parameters to power spectral density squared  """
    data = data[(data["Frequency (Hz)"] >= frequency_range[0]) & (data["Frequency (Hz)"] <= frequency_range[1])]
    frequency = data["Frequency (Hz)"].values
    psd_squared = data["Input 1 PowerSpectralDensity (V/sqrt(Hz))"].values ** 2

    popt, pcov = curve_fit(lambda f, n_v_th_exc_square, f0: power_density(f, n_v_th_exc_square, f0, Q),
                           xdata=frequency, ydata=psd_squared, p0=[1e-9, f_0_guess])
    N_v_th_exc_square = popt[0]
    f_0 = popt[1]
    calibration = s_sensor(N_v_th_exc_square, f_0, T=T, k=k, Q=Q)
    psd_squared_fit = power_density(frequency, *popt, Q=Q)

    calibration_params = {"Calibration (m/V)": calibration, "Frequency (Hz)": frequency,
                          "PSD squared (V**2/Hz)": psd_squared, "PSD squared fit (V**2/Hz)": psd_squared_fit}

    return calibration_params


def func_linear(x, a, b):
    """ Simple linear function to use for scipy.curve_fit. """
    return a + b * x


def func_exponential(x, a, b, c):
    """ Simple exponential function to use for scipy.curve_fit. """
    return a + b * np.exp(c * x)


def func_negexponential(x, a, b, c):
    """ Simple exponential function to use for scipy.curve_fit. """
    return a + b * np.exp(-c * x)


def func_logarithmic(x, a, b, c):
    """ Simple logarithmic function to use for scipy.curve_fit. """
    return a + b * np.log(c * x)


def func_neglogarithmic(x, a, b, c):
    """ Simple logarithmic function to use for scipy.curve_fit. """
    return a + b * np.log(-c * x)


def func_offset_exponentional(x, a, b, c, offset):
    return a + b * np.exp(-c * (x - offset))


def time_extrapolation(df, ylabel, end_date=None, start_index=0, fit="linear"):
    """
    DEPRECATED in favor of time_extrapolation_lmfit
    Function to perform a extrapolation in time on a DataFrame.
    Function choices for extrapolation: linear, exponential, logarithmic or custom function (set fit to function)
    """
    warnings.warn("time_extrapolation() is deprecated; use time_extrapolation_lmfit().", DeprecationWarning)
    # Choose a starting point for the fitting
    dfc = df[start_index:]
    # Convert matplotlib dates to datetime objects, returns a tz-aware object
    start_extrap = matplotlib.dates.num2date(dfc["MPL_datetimes"].values[0], tz=pytz.timezone('Europe/Berlin'))
    # Add tz-awareness information to datetime object to prevent tz-naive and tz-aware conflicts
    end_extrap = datetime.datetime.strptime(end_date, "%d-%b-%y %H:%M").replace(tzinfo=pytz.timezone('Europe/Berlin'))

    # Get matplotlib date series
    duration_in_sec = (end_extrap - start_extrap).total_seconds()
    duration_in_h = int(divmod(duration_in_sec, 3600)[0])

    date_generated = [start_extrap + datetime.timedelta(hours=x) for x in range(0, duration_in_h)]
    dt_series_mpl = matplotlib.dates.date2num(date_generated)

    # Fit date series with a choice of functions
    if fit == "linear":
        popt, pcov = curve_fit(func_linear, xdata=dfc["MPL_datetimes"], ydata=dfc[ylabel])
        fit_result = func_linear(dt_series_mpl, *popt)
    elif fit == "exponentional":
        popt, pcov = curve_fit(func_exponential, xdata=dfc["MPL_datetimes"], ydata=dfc[ylabel])
        fit_result = func_exponential(dt_series_mpl, *popt)
    elif fit == "negexponentional":
        popt, pcov = curve_fit(func_negexponential, xdata=dfc["MPL_datetimes"], ydata=dfc[ylabel])
        fit_result = func_negexponential(dt_series_mpl, *popt)
    elif fit == "logarithmic":
        popt, pcov = curve_fit(func_logarithmic, xdata=dfc["MPL_datetimes"], ydata=dfc[ylabel])
        fit_result = func_logarithmic(dt_series_mpl, *popt)
    elif fit == "neglogarithmic":
        popt, pcov = curve_fit(func_neglogarithmic, xdata=dfc["MPL_datetimes"], ydata=dfc[ylabel])
        fit_result = func_neglogarithmic(dt_series_mpl, *popt)
    elif fit == "offset_exponentional":
        popt, pcov = curve_fit(lambda x, a, b, c: func_offset_exponentional(x, a, b, c, offset=dfc["MPL_datetimes"][0]),
                               xdata=dfc["MPL_datetimes"], ydata=dfc[ylabel])
        fit_result = func_offset_exponentional(dt_series_mpl, *popt, offset=dfc["MPL_datetimes"][0])
    elif hasattr(fit, '__call__'):
        # Use a custom function for fitting
        func = fit
        popt, pcov = curve_fit(func, xdata=dfc["MPL_datetimes"], ydata=dfc[ylabel])
        fit_result = func(dt_series_mpl, *popt)
    else:
        raise NotImplementedError("Fitting method '{}' not implemented".format(fit))
    return dt_series_mpl, fit_result


def time_extrapolation_lmfit(df, ylabel, end_date=None, start_index=0, fit="linear"):
    """
    Extrapolate a set of time series data.

    Parameters
    ----------
    df : pandas:DataFrame
        containing column 'MPL_datetimes'
    ylabel : string
        Label in DataFame corresponding to y-axis
    end_date : string, dd-mmm-yy H:M
        Date to extrapolate to
    start_index : int
        DataFrame index to start fitting from
    fit : function or {"linear", "quadratic", "polynomial<n>" (n=degree), "powerlaw", "exponentional"}

    Returns
    -------
    extrapolated_dates_mpl : numpy.ndarray
        extrapolated matplotlib dates

    extrapolation : numpy.ndarray
        extrapolated y-data

    dfc["MPL_datetimes"]: pandas.DataFrame
        x data corresponding to model

    result : lmfit.Model
        use result.best_fit to get optimal fit data
    """

    # Choose a starting point for the fitting
    dfc = df[start_index:]
    # Convert matplotlib dates to datetime objects, returns a tz-aware object
    start_extrap = matplotlib.dates.num2date(dfc["MPL_datetimes"].values[0], tz=pytz.timezone('Europe/Berlin'))
    # Add tz-awareness information to datetime object to prevent tz-naive and tz-aware conflicts
    end_extrap = datetime.datetime.strptime(end_date, "%d-%b-%y %H:%M").replace(tzinfo=pytz.timezone('Europe/Berlin'))

    # Get matplotlib date series
    duration_in_sec = (end_extrap - start_extrap).total_seconds()
    duration_in_h = int(divmod(duration_in_sec, 3600)[0])

    extrapolated_dates_datetime = [start_extrap + datetime.timedelta(hours=x) for x in range(0, duration_in_h)]
    extrapolated_dates_mpl = matplotlib.dates.date2num(extrapolated_dates_datetime)

    # Fit date series with a choice of lmfit functions
    if hasattr(fit, '__call__'):
        # Use a custom function for fitting
        mod = Model(fit)
        result = mod.fit(dfc[ylabel], x=dfc["MPL_datetimes"])
    elif fit == "linear":
        mod = LinearModel()
        pars = mod.guess(dfc[ylabel], x=dfc["MPL_datetimes"])
        result = mod.fit(dfc[ylabel], pars, x=dfc["MPL_datetimes"])
    elif fit == "quadratic":
        mod = QuadraticModel()
        pars = mod.guess(dfc[ylabel], x=dfc["MPL_datetimes"])
        result = mod.fit(dfc[ylabel], pars, x=dfc["MPL_datetimes"])
    elif fit.startswith("polynomial"):
        degree = int(fit[-1])
        mod = PolynomialModel(degree=degree)
        pars = mod.guess(dfc[ylabel], x=dfc["MPL_datetimes"])
        result = mod.fit(dfc[ylabel], pars, x=dfc["MPL_datetimes"])
    elif fit == "powerlaw":
        mod = PowerLawModel()
        pars = mod.guess(dfc[ylabel], x=dfc["MPL_datetimes"])
        result = mod.fit(dfc[ylabel], pars, x=dfc["MPL_datetimes"])
    elif fit == "exponentional":
        mod = ExponentialModel()
        pars = mod.guess(dfc[ylabel], x=dfc["MPL_datetimes"])
        result = mod.fit(dfc[ylabel], pars, x=dfc["MPL_datetimes"])
    else:
        raise NotImplementedError("Fitting method '{}' not implemented, use a custom "
                                  "function parameter fit=<func> instead".format(fit))
    # Extrapolate date from best fit parameters
    extrapolation = mod.eval(params=result.params, x=extrapolated_dates_mpl)

    return extrapolated_dates_mpl, extrapolation, dfc["MPL_datetimes"], result


def find_nearest(array, value):
    """
<<<<<<< HEAD
    Find nearest element to a value in a given array.

    Args:
        array: np.ndarray, list
            array to find element in
        value: int, float
            value to match element with

    Returns:
        idx: int
            index of array element
        array[idx]: int, float
            value of array element

=======
    Find nearest value in an array.

    Parameters
    ----------
    array : numpy.ndarray
        array to find value in
    value : float, int
        value to find
    Returns
    -------
    object
>>>>>>> 97a74afa
    """
    array = np.asarray(array)
    idx = (np.abs(array - value)).argmin()
    return idx, array[idx]


def setpointy_reach_time(x, y, setpointy):
    """
<<<<<<< HEAD
    Find time to reach a given y-setpoint. Useful for future predictions on extrapolated data.

    Args:
        x: np.ndarray, list
            Time axis as matplotlib datetimes
        y: np.ndarray, list
            Independent data
        setpointy: int, float
            setpoint value to find (exactly or nearest) in y data

    Returns:
        closest_val_dt: datetime.DateTime
            value of the time axis corresponding to the y setpoint

    """
    closest_val_idx, closest_val = find_nearest(y, setpointy)
    closest_val_dt = matplotlib.dates.num2date(x[closest_val_idx])
    return closest_val_dt
=======
    Find time required to reach a y-setpoint.
    Prints output for convenience.

    Parameters
    ----------
    x : numpy.ndarray
        x-array of (extrapolated) data
    y : numpy.ndarray
        y-array of (extrapolated) data
    setpointy : float
        y setpoint to find x value for
>>>>>>> 97a74afa

    Returns
    -------
    object : datetime.datetime
    """
    closest_val_idx, closest_val = find_nearest(y, setpointy)
    date = matplotlib.dates.num2date(x[closest_val_idx])
    print(f"Expected date: {date}\nClosest value: {closest_val}")
    return date<|MERGE_RESOLUTION|>--- conflicted
+++ resolved
@@ -606,7 +606,6 @@
 
 def find_nearest(array, value):
     """
-<<<<<<< HEAD
     Find nearest element to a value in a given array.
 
     Args:
@@ -621,19 +620,6 @@
         array[idx]: int, float
             value of array element
 
-=======
-    Find nearest value in an array.
-
-    Parameters
-    ----------
-    array : numpy.ndarray
-        array to find value in
-    value : float, int
-        value to find
-    Returns
-    -------
-    object
->>>>>>> 97a74afa
     """
     array = np.asarray(array)
     idx = (np.abs(array - value)).argmin()
@@ -642,7 +628,6 @@
 
 def setpointy_reach_time(x, y, setpointy):
     """
-<<<<<<< HEAD
     Find time to reach a given y-setpoint. Useful for future predictions on extrapolated data.
 
     Args:
@@ -659,27 +644,6 @@
 
     """
     closest_val_idx, closest_val = find_nearest(y, setpointy)
-    closest_val_dt = matplotlib.dates.num2date(x[closest_val_idx])
-    return closest_val_dt
-=======
-    Find time required to reach a y-setpoint.
-    Prints output for convenience.
-
-    Parameters
-    ----------
-    x : numpy.ndarray
-        x-array of (extrapolated) data
-    y : numpy.ndarray
-        y-array of (extrapolated) data
-    setpointy : float
-        y setpoint to find x value for
->>>>>>> 97a74afa
-
-    Returns
-    -------
-    object : datetime.datetime
-    """
-    closest_val_idx, closest_val = find_nearest(y, setpointy)
     date = matplotlib.dates.num2date(x[closest_val_idx])
     print(f"Expected date: {date}\nClosest value: {closest_val}")
     return date