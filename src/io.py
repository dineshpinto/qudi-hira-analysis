# -*- coding: utf-8 -*-
"""
The following code is part of qudiamond-analysis under the MIT License.

Permission is hereby granted, free of charge, to any person obtaining a copy
of this software and associated documentation files (the "Software"), to deal
in the Software without restriction, including without limitation the rights
to use, copy, modify, merge, publish, distribute, sublicense, and/or sell
copies of the Software, and to permit persons to whom the Software is
furnished to do so, subject to the following conditions:

The above copyright notice and this permission notice shall be included in all
copies or substantial portions of the Software.

THE SOFTWARE IS PROVIDED "AS IS", WITHOUT WARRANTY OF ANY KIND, EXPRESS OR
IMPLIED, INCLUDING BUT NOT LIMITED TO THE WARRANTIES OF MERCHANTABILITY,
FITNESS FOR A PARTICULAR PURPOSE AND NONINFRINGEMENT. IN NO EVENT SHALL THE
AUTHORS OR COPYRIGHT HOLDERS BE LIABLE FOR ANY CLAIM, DAMAGES OR OTHER
LIABILITY, WHETHER IN AN ACTION OF CONTRACT, TORT OR OTHERWISE, ARISING FROM,
OUT OF OR IN CONNECTION WITH THE SOFTWARE OR THE USE OR OTHER DEALINGS IN THE
SOFTWARE.

Copyright (c) 2020 Dinesh Pinto. See the LICENSE file at the
top-level directory of this distribution and at <https://github.com/dineshpinto/qudiamond-analysis/>
"""

import os
import pickle
from datetime import datetime

import matplotlib
import matplotlib.pyplot as plt
import numpy as np
import pandas as pd

"""
Functions for reading and writing into data files.
"""


def load_pys(filename, folder=""):
    """ Loads raw pys data files. Wraps around numpy.load. """
    path = "../raw_data/" + folder
    if filename.endswith('.pys'):
        return np.load(path + filename, encoding="bytes", allow_pickle=True)
    else:
        return np.load(path + filename + ".pys", encoding="bytes", allow_pickle=True)


def save_pys(dictionary, filename, folder=""):
    """ Saves processed pickle files for plotting/further analysis. """
    path = "../data/" + folder
    if not os.path.exists(path):
        os.makedirs(path)

    with open(path + filename + '.pys', 'wb') as f:
        pickle.dump(dictionary, f, 1)


def save_df(df, filename, folder=""):
    """ Save Dataframe as csv. """
    path = "../data/" + folder
    if not os.path.exists(path):
        os.makedirs(path)
    df.to_csv(path + filename + ".csv", sep='\t', encoding='utf-8')


def load_pkl(filename, folder=""):
    """ Loads processed pickle files for plotting/further analysis. """
    path = "../data/" + folder
    with open(path + filename + '.pkl', 'rb') as f:
        return pickle.load(f)


def save_pkl(obj, filename, folder=""):
    """ Saves processed pickle files for plotting/further analysis. """
    path = "../data/" + folder
    if not os.path.exists(path):
        os.makedirs(path)

    with open(path + filename + '.pkl', 'wb') as f:
        pickle.dump(obj, f)


def save_figures(filename, folder="", overwrite=True):
    """ Saves figures from matplotlib plot data. """
    path = "../figures/" + folder
    if not os.path.exists(path):
        os.makedirs(path)

    exts = [".pdf", ".svg", ".png"]

    if filename.endswith(".pys"):
        filename, _ = os.path.splitext(filename)

    if not overwrite:
        for ext in exts:
            if os.path.isfile(path + filename + ext):
                raise IOError(filename + ext + " already exists.")

    for ext in exts:
        if ext == ".png":
            dpi = 600
        else:
            dpi = 1000
        plt.savefig(path + filename + ext, dpi=dpi, bbox_inches="tight",
                    metadata={"Title": "{}".format(filename), "Author": "Dinesh Pinto"})


"""
Functions for reading Nanonis data files
"""


def extract_data_from_dat(filename, folder=""):
    """ Extract data from a Nanonis dat file. """
    if not filename.endswith(".dat"):
        filename += ".dat"

    with open(folder + filename) as dat_file:
        for num, line in enumerate(dat_file, 1):
            if "[DATA]" in line:
                # Find number of rows to skip when extracting data
                skiprows = num
                break

    df = pd.read_table(folder + filename, sep="\t", skiprows=skiprows)
    return df


def extract_parameters_from_dat(filename, folder=""):
    """ Extract parameters from a Nanonis dat file. """
    if not filename.endswith(".dat"):
        filename += ".dat"

    d = {}
    with open(folder + filename) as dat_file:
        for line in dat_file:
            if line == "\n":
                # Break when reaching empty line
                break
            elif "User" in line or line.split("\t")[0] == "":
                # Cleanup excess parameters and skip empty lines
                pass
            else:
                label, value, _ = line.split("\t")
                try:
                    # Convert strings to numbers where possible
                    value = float(value)
                except ValueError:
                    pass
                if "Oscillation Control>" in label:
                    label = label.replace("Oscillation Control>", "")
                d[label] = value
    return d


def read_dat(filename, folder=""):
    """
    Helper function to extract both data and parameters from a Nanonis dat file.
    :param filename:
    :param folder:
    :return: parameters (dict) and data (dict)
    """
    parameters = extract_parameters_from_dat(filename, folder=folder)
    data = extract_data_from_dat(filename, folder=folder)
    return parameters, data


def get_folderpath(folder_name):
    """ Automatically create absolute folder paths. """
    if os.environ['COMPUTERNAME'] == 'NBKK055':
        return r"C:\\Nextcloud\\Data\\{}\\".format(folder_name)
    else:
        return r"Z:\\Data\\{}\\".format(folder_name)


def savefig(filename=None, folder=None, **kwargs):
    """ General function to save figures, creates a sub-directory "figures/" to save images. """
    if folder is None:
        folder = "../figures/"
    else:
        folder += r"figures\\"
        if not os.path.exists(folder):
            os.makedirs(folder)

    if filename is None:
        filename = "image"

    # Extract just the filename without extension
    fname, ext = os.path.splitext(filename)

    if not ext:
        # If no extension given, use some sane defaults
        extensions = [".jpg", ".svg"]
    else:
        extensions = [ext]

    for extension in extensions:
        try:
            if not kwargs:
                # Sane defaults for saving
                plt.savefig(folder + fname + extension, dpi=600, bbox_inches="tight")
            else:
                plt.savefig(folder + fname + extension, **kwargs)
        except AttributeError:
            # Happens when using JupyterLab with ipympl, can be safely ignored
            pass

def channel_to_gauge_names(channel_names):
    """ Replace the channel names with gauge locations. """
    gauges = {"CH 1": "Main", "CH 2": "Prep", "CH 3": "Backing"} 
    return [gauges.get(ch, ch) for ch in channel_names]
    
    
def read_tpg_data(filename, folder=None):
    """ Read data stored from Pfeiffer pressure gauges. Returns a DataFrame. """
    # Ordered list corresponding to columns in the TPG data file
    gauges = ["Main", "Prep", "Backing"]

    if not filename.endswith(".txt"):
        filename += ".txt"

<<<<<<< HEAD
    # Extract only the header to check which gauges are connected
    file_header = pd.read_csv(folder + filename, sep="\t", skiprows=1, nrows=1)
    header = channel_to_gauge_names(file_header)
    
    # Create DataFrame with new header
    df = pd.read_csv(folder + filename, sep="\t", skiprows=5, names=header)
    
=======
    df = pd.read_csv(folder + filename, sep="\t", skiprows=5, names=["Date", "Time"] + gauges)

>>>>>>> 7fb2678e
    # Save matplotlib datetimes for plotting
    df["MPL_datetimes"] = convert_tpg_to_mpl_time(df)
    
    return df


def convert_tpg_to_mpl_time(df):
    """ Read DataFrame extracted using read_tpg_data and add in matplotlib datetimes using "Date" and "Time" cols. """
    datetimes = df["Date"] + " " + df["Time"]
    # Convert raw dates and times to datetime Series, then to an matplotlib Series
    dt_series_datetime = [datetime.strptime(str(dt), '%d-%b-%y %H:%M:%S.%f') for dt in datetimes]
    dt_series_mpl = matplotlib.dates.date2num(dt_series_datetime)
    return dt_series_mpl<|MERGE_RESOLUTION|>--- conflicted
+++ resolved
@@ -209,33 +209,24 @@
 
 def channel_to_gauge_names(channel_names):
     """ Replace the channel names with gauge locations. """
-    gauges = {"CH 1": "Main", "CH 2": "Prep", "CH 3": "Backing"} 
+    gauges = {"CH 1": "Main", "CH 2": "Prep", "CH 3": "Backing"}
     return [gauges.get(ch, ch) for ch in channel_names]
-    
-    
+
+
 def read_tpg_data(filename, folder=None):
     """ Read data stored from Pfeiffer pressure gauges. Returns a DataFrame. """
-    # Ordered list corresponding to columns in the TPG data file
-    gauges = ["Main", "Prep", "Backing"]
-
     if not filename.endswith(".txt"):
         filename += ".txt"
 
-<<<<<<< HEAD
     # Extract only the header to check which gauges are connected
     file_header = pd.read_csv(folder + filename, sep="\t", skiprows=1, nrows=1)
     header = channel_to_gauge_names(file_header)
-    
+
     # Create DataFrame with new header
     df = pd.read_csv(folder + filename, sep="\t", skiprows=5, names=header)
-    
-=======
-    df = pd.read_csv(folder + filename, sep="\t", skiprows=5, names=["Date", "Time"] + gauges)
-
->>>>>>> 7fb2678e
+
     # Save matplotlib datetimes for plotting
     df["MPL_datetimes"] = convert_tpg_to_mpl_time(df)
-    
     return df
 
 
