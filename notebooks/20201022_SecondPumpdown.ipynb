{
 "cells": [
  {
   "cell_type": "code",
   "execution_count": 1,
   "metadata": {},
   "outputs": [],
   "source": [
    "import os\n",
    "import sys\n",
    "sys.path.append('../')\n",
    "\n",
    "import numpy as np\n",
    "import matplotlib\n",
    "from matplotlib.dates import DateFormatter\n",
    "import matplotlib.pyplot as plt\n",
    "import datetime\n",
    "import pandas as pd\n",
    "from pprint import pprint\n",
    "from scipy.optimize import curve_fit\n",
    "from lmfit.models import ExponentialModel, PowerLawModel, ConstantModel\n",
    "\n",
    "import src.io as sio\n",
    "import src.preprocessing as spp\n",
    "import src.fitting as sft\n",
    "import ipympl"
   ]
  },
  {
   "cell_type": "code",
   "execution_count": 2,
   "metadata": {},
   "outputs": [],
   "source": [
    "SECOND_PUMPDOWN = sio.get_folderpath(\"20201022_SecondPumpdown\")"
   ]
  },
  {
   "cell_type": "code",
   "execution_count": 3,
   "metadata": {},
   "outputs": [
    {
     "data": {
      "application/vnd.jupyter.widget-view+json": {
<<<<<<< HEAD
       "model_id": "4205d8575d324d1287268a663f0a7318",
=======
       "model_id": "becbbb97bb944f6fa29fed372e04b072",
>>>>>>> 7fb2678e
       "version_major": 2,
       "version_minor": 0
      },
      "text/plain": [
       "Canvas(toolbar=Toolbar(toolitems=[('Home', 'Reset original view', 'home', 'home'), ('Back', 'Back to previous …"
      ]
     },
     "metadata": {},
     "output_type": "display_data"
    },
    {
     "data": {
      "text/plain": [
       "<matplotlib.legend.Legend at 0x165d8812d90>"
      ]
     },
     "execution_count": 3,
     "metadata": {},
     "output_type": "execute_result"
    }
   ],
   "source": [
    "df1 = sio.read_tpg_data(\"pressure-monitoring01\", SECOND_PUMPDOWN)\n",
    "df2 = sio.read_tpg_data(\"pressure-monitoring02\", SECOND_PUMPDOWN)\n",
    "\n",
    "df = pd.concat([df1, df2])\n",
    "\n",
    "mpl_times = sio.convert_tpg_to_mpl_time(df)\n",
    "\n",
    "fig, ax = plt.subplots()\n",
    "\n",
    "myFmt = DateFormatter(\"%H:%M\\n%a\")\n",
    "ax.xaxis.set_major_formatter(myFmt)\n",
    "ax.set_yscale(\"log\")\n",
    "\n",
    "ax.set_ylabel(r\"Pressure (mbar)\")\n",
    "\n",
    "ax.plot(mpl_times, df[\"Main\"], \"-\", label=\"Main\")\n",
    "ax.plot(mpl_times, df[\"Prep\"], \"-\", label=\"Prep\")\n",
    "ax.legend()\n",
    "\n",
    "#ax.set_xlim((0, 0.045))\n",
    "sio.savefig(\"pressure-monitoring01_02\", SECOND_PUMPDOWN)"
   ]
  },
  {
   "cell_type": "markdown",
   "metadata": {},
   "source": [
    "# Extrapolation\n",
    "\n",
    "Several fits to the whole data were attempted using both Exponentional and PowerLaw models. These fits do not converge (both for scipy and lmfit).\n",
    "We thus resort to just taking a linear fit from the endpoints of the data."
   ]
  },
  {
   "cell_type": "code",
   "execution_count": 4,
   "metadata": {},
   "outputs": [
    {
     "data": {
      "application/vnd.jupyter.widget-view+json": {
<<<<<<< HEAD
       "model_id": "793292d472244c23ba2719b82606a628",
=======
       "model_id": "85080f21de5c42e98cc2ff8d253267c6",
>>>>>>> 7fb2678e
       "version_major": 2,
       "version_minor": 0
      },
      "text/plain": [
       "Canvas(toolbar=Toolbar(toolitems=[('Home', 'Reset original view', 'home', 'home'), ('Back', 'Back to previous …"
      ]
     },
     "metadata": {},
     "output_type": "display_data"
    },
    {
     "data": {
      "text/plain": [
       "[<matplotlib.lines.Line2D at 0x165d8f8fdc0>]"
      ]
     },
     "execution_count": 4,
     "metadata": {},
     "output_type": "execute_result"
    }
   ],
   "source": [
    "df = sio.read_tpg_data(\"pressure-monitoring02\", SECOND_PUMPDOWN)\n",
    "\n",
    "x = sio.convert_tpg_to_mpl_time(df)\n",
    "y1 = df[\"Main\"]\n",
    "y2 = df[\"Prep\"]\n",
    "\n",
    "fig, ax = plt.subplots()\n",
    "\n",
    "myFmt = DateFormatter(\"%H:%M\\n%a\")\n",
    "ax.xaxis.set_major_formatter(myFmt)\n",
    "ax.set_ylabel(r\"Pressure (mbar)\")\n",
    "#ax.set_yscale(\"log\", base=10)\n",
    "\n",
    "ax.plot(x, y1, \"-\", label=\"Main\")\n",
    "ax.plot(x, y2, \"-\", label=\"Prep\")\n",
    "ax.legend()\n",
    "\n",
    "start = datetime.datetime.strptime(\"23-Oct-20 12:00\", \"%d-%b-%y %H:%M\")\n",
    "end = datetime.datetime.strptime(\"5-Nov-20 12:00\", \"%d-%b-%y %H:%M\")\n",
    "date_generated = [start + datetime.timedelta(days=x) for x in range(0, (end - start).days)]\n",
    "dt_series_mpl = matplotlib.dates.date2num(date_generated)\n",
    "\n",
    "dfc = df[4000:]\n",
    "popt, pcov = curve_fit(sft.func_linear, xdata=dfc[\"MPL_datetimes\"], ydata=dfc[\"Main\"])\n",
    "ax.plot(dt_series_mpl, sft.func_linear(dt_series_mpl, *popt), \"--\", label=\"End extrapolation\")\n",
    "\n",
    "popt, pcov = curve_fit(sft.func_linear, xdata=dfc[\"MPL_datetimes\"], ydata=dfc[\"Prep\"])\n",
    "ax.plot(dt_series_mpl, sft.func_linear(dt_series_mpl, *popt), \"--\", label=\"End extrapolation\")\n",
    "\n",
    "sio.savefig(\"pressure-monitoring02\", SECOND_PUMPDOWN)"
   ]
  },
  {
   "cell_type": "markdown",
   "metadata": {},
   "source": [
    "# Temperature stability"
   ]
  },
  {
   "cell_type": "code",
   "execution_count": 10,
   "metadata": {},
   "outputs": [
    {
     "data": {
      "application/vnd.jupyter.widget-view+json": {
       "model_id": "4ed3d0a52c3841b8906472e6e53eb600",
       "version_major": 2,
       "version_minor": 0
      },
      "text/plain": [
       "Canvas(toolbar=Toolbar(toolitems=[('Home', 'Reset original view', 'home', 'home'), ('Back', 'Back to previous …"
      ]
     },
     "metadata": {},
     "output_type": "display_data"
    }
   ],
   "source": [
    "df = pd.read_excel(SECOND_PUMPDOWN+\"temperature-monitoring01.xls\", skiprows=3)\n",
    "df[\"Time\"] /= 1000 * 60\n",
    "\n",
    "fig, (ax1, ax2) = plt.subplots(nrows=2, sharex=True)\n",
    "tip_mean = np.mean(df[\"Tip Holder\"])\n",
    "tip_stddev = 2 * np.std(df[\"Tip Holder\"])\n",
    "\n",
    "ax1.plot(df[\"Time\"], df[\"Tip Holder\"], \"-\")\n",
    "ax1.set_ylabel(\"Tip Holder (K)\")\n",
    "ax1.axhline(tip_mean, linestyle=\"--\", zorder=3, color=\"C1\", label=f'mean: {tip_mean:.2f} K')\n",
    "ax1.axhline(tip_mean+tip_stddev, linestyle=\"--\", zorder=3, color=\"C2\", label=f'2-sigma: {tip_stddev:.2f} K')\n",
    "ax1.axhline(tip_mean-tip_stddev, linestyle=\"--\", zorder=3, color=\"C2\")\n",
    "ax1.legend()\n",
    "\n",
    "base_mean = np.mean(df[\"Baseplate\"])\n",
    "base_stddev = 2 * np.std(df[\"Baseplate\"])\n",
    "\n",
    "ax2.plot(df[\"Time\"], df[\"Baseplate\"], \"-\")\n",
    "ax2.axhline(base_mean, linestyle=\"--\", zorder=3, color=\"C1\", label=f'mean: {base_mean:.3f} K')\n",
    "ax2.axhline(base_mean+base_stddev, linestyle=\"--\", zorder=3, color=\"C2\", label=f'2-sigma: {base_stddev:.3f} K')\n",
    "ax2.axhline(base_mean-base_stddev, linestyle=\"--\", zorder=3, color=\"C2\")\n",
    "\n",
    "ax2.set_ylabel(\"Baseplate (K)\")\n",
    "ax2.set_xlabel(\"Time (minutes)\")\n",
    "ax2.legend()\n",
    "\n",
    "sio.savefig(\"temperature-monitoring01\", SECOND_PUMPDOWN)"
   ]
  },
  {
   "cell_type": "code",
   "execution_count": 6,
   "metadata": {},
   "outputs": [
    {
     "data": {
      "application/vnd.jupyter.widget-view+json": {
       "model_id": "9512a98bc5794822bf413a935f66c597",
       "version_major": 2,
       "version_minor": 0
      },
      "text/plain": [
       "Canvas(toolbar=Toolbar(toolitems=[('Home', 'Reset original view', 'home', 'home'), ('Back', 'Back to previous …"
      ]
     },
     "metadata": {},
     "output_type": "display_data"
    }
   ],
   "source": [
    "df = sio.read_tpg_data(\"pressure-monitoring03\", SECOND_PUMPDOWN)\n",
    "\n",
    "x = sio.convert_tpg_to_mpl_time(df)\n",
    "y1 = df[\"Main\"]\n",
    "y2 = df[\"Prep\"]\n",
    "\n",
    "fig, ax = plt.subplots()\n",
    "\n",
    "myFmt = DateFormatter(\"%H:%M\\n%a\")\n",
    "ax.xaxis.set_major_formatter(myFmt)\n",
    "ax.set_ylabel(r\"Pressure (mbar)\")\n",
    "#ax.set_yscale(\"log\", base=10)\n",
    "\n",
    "ax.plot(x, y1, \"-\", label=\"Main\")\n",
    "ax.plot(x, y2, \"-\", label=\"Prep\")\n",
    "ax.legend()\n",
    "\n",
    "start = datetime.datetime.strptime(\"26-Oct-20 12:00\", \"%d-%b-%y %H:%M\")\n",
    "end = datetime.datetime.strptime(\"5-Nov-20 12:00\", \"%d-%b-%y %H:%M\")\n",
    "date_generated = [start + datetime.timedelta(days=x) for x in range(0, (end - start).days)]\n",
    "dt_series_mpl = matplotlib.dates.date2num(date_generated)\n",
    "\n",
    "popt, pcov = curve_fit(sft.func_linear, xdata=df[\"MPL_datetimes\"], ydata=df[\"Main\"])\n",
    "ax.plot(dt_series_mpl, sft.func_linear(dt_series_mpl, *popt), \"--\", label=\"End extrapolation\")\n",
    "\n",
    "popt, pcov = curve_fit(sft.func_linear, xdata=df[\"MPL_datetimes\"], ydata=df[\"Prep\"])\n",
    "ax.plot(dt_series_mpl, sft.func_linear(dt_series_mpl, *popt), \"--\", label=\"End extrapolation\")\n",
    "\n",
    "#sio.savefig(\"pressure-monitoring03_extrapolation\", SECOND_PUMPDOWN)"
   ]
  },
  {
   "cell_type": "markdown",
   "metadata": {},
   "source": [
    "# New prep gauge"
   ]
  },
  {
   "cell_type": "code",
   "execution_count": null,
   "metadata": {},
   "outputs": [],
   "source": [
    "df = pd.read_excel(SECOND_PUMPDOWN+\"temperature-monitoring01.xls\", skiprows=3)\n",
    "df[\"Time\"] /= 1000 * 60\n",
    "\n",
    "fig, ax = plt.subplots(nrows=2, sharex=True)\n",
    "ax.plot(df[\"Time\"], df[\"Baseplate\"], \"-\")\n",
    "ax.set_ylabel(\"Baseplate (K)\")\n",
    "ax.legend()"
   ]
  },
  {
   "cell_type": "code",
   "execution_count": 12,
   "metadata": {},
   "outputs": [
    {
     "name": "stdout",
     "output_type": "stream",
     "text": [
      "         Date         Time          Main      Prep  Backing  MPL_datetimes\n",
      "0   29-Oct-20  12:50:04.85  2.940000e-07  0.000501      NaN   18564.534778\n",
      "1   29-Oct-20  12:50:14.85  2.940000e-07  0.000501      NaN   18564.534894\n",
      "2   29-Oct-20  12:50:24.85  2.940000e-07  0.000501      NaN   18564.535010\n",
      "3   29-Oct-20  12:50:34.86  2.940000e-07  0.000501      NaN   18564.535126\n",
      "4   29-Oct-20  12:50:44.85  2.940000e-07  0.000501      NaN   18564.535241\n",
      "5   29-Oct-20  12:50:54.86  2.940000e-07  0.000501      NaN   18564.535357\n",
      "6   29-Oct-20  12:51:04.85  2.940000e-07  0.000501      NaN   18564.535473\n",
      "7   29-Oct-20  12:51:14.86  2.940000e-07  0.000501      NaN   18564.535589\n",
      "8   29-Oct-20  12:51:24.86  2.940000e-07  0.000501      NaN   18564.535704\n",
      "9   29-Oct-20  12:51:34.86  2.940000e-07  0.000501      NaN   18564.535820\n",
      "10  29-Oct-20  12:51:44.86  2.940000e-07  0.000501      NaN   18564.535936\n",
      "11  29-Oct-20  12:51:54.86  2.940000e-07  0.000501      NaN   18564.536052\n",
      "12  29-Oct-20  12:52:04.86  2.940000e-07  0.000501      NaN   18564.536167\n",
      "13  29-Oct-20  12:52:14.86  2.940000e-07  0.000501      NaN   18564.536283\n",
      "14  29-Oct-20  12:52:24.86  2.940000e-07  0.000501      NaN   18564.536399\n",
      "15  29-Oct-20  12:52:34.86  2.940000e-07  0.000501      NaN   18564.536515\n",
      "16  29-Oct-20  12:52:44.86  2.940000e-07  0.000501      NaN   18564.536630\n",
      "17  29-Oct-20  12:52:54.86  2.940000e-07  0.000501      NaN   18564.536746\n",
      "18  29-Oct-20  12:53:04.86  2.940000e-07  0.000501      NaN   18564.536862\n",
      "19  29-Oct-20  12:53:14.86  2.940000e-07  0.000501      NaN   18564.536978\n",
      "20  29-Oct-20  12:53:24.86  2.940000e-07  0.000501      NaN   18564.537093\n",
      "21  29-Oct-20  12:53:34.86  2.940000e-07  0.000501      NaN   18564.537209\n",
      "22  29-Oct-20  12:53:44.86  2.940000e-07  0.000501      NaN   18564.537325\n",
      "23  29-Oct-20  12:53:54.86  2.940000e-07  0.000501      NaN   18564.537441\n"
     ]
    }
   ],
   "source": [
    "df = sio.read_tpg_data(\"pressure-monitoring04_bakeout\", SECOND_PUMPDOWN)\n",
    "print(df)"
   ]
  },
  {
   "cell_type": "code",
   "execution_count": 13,
   "metadata": {},
   "outputs": [
    {
     "data": {
      "application/vnd.jupyter.widget-view+json": {
       "model_id": "1eae3b6391c640289d21b5d952be4718",
       "version_major": 2,
       "version_minor": 0
      },
      "text/plain": [
       "Canvas(toolbar=Toolbar(toolitems=[('Home', 'Reset original view', 'home', 'home'), ('Back', 'Back to previous …"
      ]
     },
     "metadata": {},
     "output_type": "display_data"
    },
    {
     "ename": "ValueError",
     "evalue": "x and y must have same first dimension, but have shapes (17736,) and (24,)",
     "output_type": "error",
     "traceback": [
      "\u001b[1;31m---------------------------------------------------------------------------\u001b[0m",
      "\u001b[1;31mValueError\u001b[0m                                Traceback (most recent call last)",
      "\u001b[1;32m<ipython-input-13-9324edda9d56>\u001b[0m in \u001b[0;36m<module>\u001b[1;34m\u001b[0m\n\u001b[0;32m      6\u001b[0m \u001b[1;31m#ax.set_yscale(\"log\", base=10)\u001b[0m\u001b[1;33m\u001b[0m\u001b[1;33m\u001b[0m\u001b[1;33m\u001b[0m\u001b[0m\n\u001b[0;32m      7\u001b[0m \u001b[1;33m\u001b[0m\u001b[0m\n\u001b[1;32m----> 8\u001b[1;33m \u001b[0max\u001b[0m\u001b[1;33m.\u001b[0m\u001b[0mplot\u001b[0m\u001b[1;33m(\u001b[0m\u001b[0mx\u001b[0m\u001b[1;33m,\u001b[0m \u001b[0mdf\u001b[0m\u001b[1;33m[\u001b[0m\u001b[1;34m\"Prep\"\u001b[0m\u001b[1;33m]\u001b[0m\u001b[1;33m,\u001b[0m \u001b[1;34m\"-\"\u001b[0m\u001b[1;33m,\u001b[0m \u001b[0mlabel\u001b[0m\u001b[1;33m=\u001b[0m\u001b[1;34m\"Main\"\u001b[0m\u001b[1;33m)\u001b[0m\u001b[1;33m\u001b[0m\u001b[1;33m\u001b[0m\u001b[0m\n\u001b[0m\u001b[0;32m      9\u001b[0m \u001b[0max\u001b[0m\u001b[1;33m.\u001b[0m\u001b[0mplot\u001b[0m\u001b[1;33m(\u001b[0m\u001b[0mx\u001b[0m\u001b[1;33m,\u001b[0m \u001b[0my2\u001b[0m\u001b[1;33m,\u001b[0m \u001b[1;34m\"-\"\u001b[0m\u001b[1;33m,\u001b[0m \u001b[0mlabel\u001b[0m\u001b[1;33m=\u001b[0m\u001b[1;34m\"Prep\"\u001b[0m\u001b[1;33m)\u001b[0m\u001b[1;33m\u001b[0m\u001b[1;33m\u001b[0m\u001b[0m\n\u001b[0;32m     10\u001b[0m \u001b[0max\u001b[0m\u001b[1;33m.\u001b[0m\u001b[0mlegend\u001b[0m\u001b[1;33m(\u001b[0m\u001b[1;33m)\u001b[0m\u001b[1;33m\u001b[0m\u001b[1;33m\u001b[0m\u001b[0m\n",
      "\u001b[1;32m~\\AppData\\Local\\Continuum\\anaconda3\\envs\\jupyterlab\\lib\\site-packages\\matplotlib\\axes\\_axes.py\u001b[0m in \u001b[0;36mplot\u001b[1;34m(self, scalex, scaley, data, *args, **kwargs)\u001b[0m\n\u001b[0;32m   1741\u001b[0m         \"\"\"\n\u001b[0;32m   1742\u001b[0m         \u001b[0mkwargs\u001b[0m \u001b[1;33m=\u001b[0m \u001b[0mcbook\u001b[0m\u001b[1;33m.\u001b[0m\u001b[0mnormalize_kwargs\u001b[0m\u001b[1;33m(\u001b[0m\u001b[0mkwargs\u001b[0m\u001b[1;33m,\u001b[0m \u001b[0mmlines\u001b[0m\u001b[1;33m.\u001b[0m\u001b[0mLine2D\u001b[0m\u001b[1;33m)\u001b[0m\u001b[1;33m\u001b[0m\u001b[1;33m\u001b[0m\u001b[0m\n\u001b[1;32m-> 1743\u001b[1;33m         \u001b[0mlines\u001b[0m \u001b[1;33m=\u001b[0m \u001b[1;33m[\u001b[0m\u001b[1;33m*\u001b[0m\u001b[0mself\u001b[0m\u001b[1;33m.\u001b[0m\u001b[0m_get_lines\u001b[0m\u001b[1;33m(\u001b[0m\u001b[1;33m*\u001b[0m\u001b[0margs\u001b[0m\u001b[1;33m,\u001b[0m \u001b[0mdata\u001b[0m\u001b[1;33m=\u001b[0m\u001b[0mdata\u001b[0m\u001b[1;33m,\u001b[0m \u001b[1;33m**\u001b[0m\u001b[0mkwargs\u001b[0m\u001b[1;33m)\u001b[0m\u001b[1;33m]\u001b[0m\u001b[1;33m\u001b[0m\u001b[1;33m\u001b[0m\u001b[0m\n\u001b[0m\u001b[0;32m   1744\u001b[0m         \u001b[1;32mfor\u001b[0m \u001b[0mline\u001b[0m \u001b[1;32min\u001b[0m \u001b[0mlines\u001b[0m\u001b[1;33m:\u001b[0m\u001b[1;33m\u001b[0m\u001b[1;33m\u001b[0m\u001b[0m\n\u001b[0;32m   1745\u001b[0m             \u001b[0mself\u001b[0m\u001b[1;33m.\u001b[0m\u001b[0madd_line\u001b[0m\u001b[1;33m(\u001b[0m\u001b[0mline\u001b[0m\u001b[1;33m)\u001b[0m\u001b[1;33m\u001b[0m\u001b[1;33m\u001b[0m\u001b[0m\n",
      "\u001b[1;32m~\\AppData\\Local\\Continuum\\anaconda3\\envs\\jupyterlab\\lib\\site-packages\\matplotlib\\axes\\_base.py\u001b[0m in \u001b[0;36m__call__\u001b[1;34m(self, data, *args, **kwargs)\u001b[0m\n\u001b[0;32m    271\u001b[0m                 \u001b[0mthis\u001b[0m \u001b[1;33m+=\u001b[0m \u001b[0margs\u001b[0m\u001b[1;33m[\u001b[0m\u001b[1;36m0\u001b[0m\u001b[1;33m]\u001b[0m\u001b[1;33m,\u001b[0m\u001b[1;33m\u001b[0m\u001b[1;33m\u001b[0m\u001b[0m\n\u001b[0;32m    272\u001b[0m                 \u001b[0margs\u001b[0m \u001b[1;33m=\u001b[0m \u001b[0margs\u001b[0m\u001b[1;33m[\u001b[0m\u001b[1;36m1\u001b[0m\u001b[1;33m:\u001b[0m\u001b[1;33m]\u001b[0m\u001b[1;33m\u001b[0m\u001b[1;33m\u001b[0m\u001b[0m\n\u001b[1;32m--> 273\u001b[1;33m             \u001b[1;32myield\u001b[0m \u001b[1;32mfrom\u001b[0m \u001b[0mself\u001b[0m\u001b[1;33m.\u001b[0m\u001b[0m_plot_args\u001b[0m\u001b[1;33m(\u001b[0m\u001b[0mthis\u001b[0m\u001b[1;33m,\u001b[0m \u001b[0mkwargs\u001b[0m\u001b[1;33m)\u001b[0m\u001b[1;33m\u001b[0m\u001b[1;33m\u001b[0m\u001b[0m\n\u001b[0m\u001b[0;32m    274\u001b[0m \u001b[1;33m\u001b[0m\u001b[0m\n\u001b[0;32m    275\u001b[0m     \u001b[1;32mdef\u001b[0m \u001b[0mget_next_color\u001b[0m\u001b[1;33m(\u001b[0m\u001b[0mself\u001b[0m\u001b[1;33m)\u001b[0m\u001b[1;33m:\u001b[0m\u001b[1;33m\u001b[0m\u001b[1;33m\u001b[0m\u001b[0m\n",
      "\u001b[1;32m~\\AppData\\Local\\Continuum\\anaconda3\\envs\\jupyterlab\\lib\\site-packages\\matplotlib\\axes\\_base.py\u001b[0m in \u001b[0;36m_plot_args\u001b[1;34m(self, tup, kwargs)\u001b[0m\n\u001b[0;32m    397\u001b[0m \u001b[1;33m\u001b[0m\u001b[0m\n\u001b[0;32m    398\u001b[0m         \u001b[1;32mif\u001b[0m \u001b[0mx\u001b[0m\u001b[1;33m.\u001b[0m\u001b[0mshape\u001b[0m\u001b[1;33m[\u001b[0m\u001b[1;36m0\u001b[0m\u001b[1;33m]\u001b[0m \u001b[1;33m!=\u001b[0m \u001b[0my\u001b[0m\u001b[1;33m.\u001b[0m\u001b[0mshape\u001b[0m\u001b[1;33m[\u001b[0m\u001b[1;36m0\u001b[0m\u001b[1;33m]\u001b[0m\u001b[1;33m:\u001b[0m\u001b[1;33m\u001b[0m\u001b[1;33m\u001b[0m\u001b[0m\n\u001b[1;32m--> 399\u001b[1;33m             raise ValueError(f\"x and y must have same first dimension, but \"\n\u001b[0m\u001b[0;32m    400\u001b[0m                              f\"have shapes {x.shape} and {y.shape}\")\n\u001b[0;32m    401\u001b[0m         \u001b[1;32mif\u001b[0m \u001b[0mx\u001b[0m\u001b[1;33m.\u001b[0m\u001b[0mndim\u001b[0m \u001b[1;33m>\u001b[0m \u001b[1;36m2\u001b[0m \u001b[1;32mor\u001b[0m \u001b[0my\u001b[0m\u001b[1;33m.\u001b[0m\u001b[0mndim\u001b[0m \u001b[1;33m>\u001b[0m \u001b[1;36m2\u001b[0m\u001b[1;33m:\u001b[0m\u001b[1;33m\u001b[0m\u001b[1;33m\u001b[0m\u001b[0m\n",
      "\u001b[1;31mValueError\u001b[0m: x and y must have same first dimension, but have shapes (17736,) and (24,)"
     ]
    }
   ],
   "source": [
    "fig, ax = plt.subplots()\n",
    "\n",
    "myFmt = DateFormatter(\"%H:%M\\n%a\")\n",
    "ax.xaxis.set_major_formatter(myFmt)\n",
    "ax.set_ylabel(r\"Pressure (mbar)\")\n",
    "#ax.set_yscale(\"log\", base=10)\n",
    "\n",
    "ax.plot(x, df[\"Prep\"], \"-\", label=\"Main\")\n",
    "ax.plot(x, y2, \"-\", label=\"Prep\")\n",
    "ax.legend()"
   ]
  },
  {
   "cell_type": "code",
   "execution_count": 5,
   "metadata": {},
   "outputs": [],
   "source": [
    "df = sio.read_tpg_data(\"pressure-monitoring04_bakeout\", SECOND_PUMPDOWN)"
   ]
  }
 ],
 "metadata": {
  "kernelspec": {
   "display_name": "Python 3",
   "language": "python",
   "name": "python3"
  },
  "language_info": {
   "codemirror_mode": {
    "name": "ipython",
    "version": 3
   },
   "file_extension": ".py",
   "mimetype": "text/x-python",
   "name": "python",
   "nbconvert_exporter": "python",
   "pygments_lexer": "ipython3",
   "version": "3.8.5"
  }
 },
 "nbformat": 4,
 "nbformat_minor": 4
}<|MERGE_RESOLUTION|>--- conflicted
+++ resolved
@@ -43,30 +43,16 @@
     {
      "data": {
       "application/vnd.jupyter.widget-view+json": {
-<<<<<<< HEAD
-       "model_id": "4205d8575d324d1287268a663f0a7318",
-=======
        "model_id": "becbbb97bb944f6fa29fed372e04b072",
->>>>>>> 7fb2678e
-       "version_major": 2,
-       "version_minor": 0
-      },
-      "text/plain": [
-       "Canvas(toolbar=Toolbar(toolitems=[('Home', 'Reset original view', 'home', 'home'), ('Back', 'Back to previous …"
-      ]
-     },
-     "metadata": {},
-     "output_type": "display_data"
-    },
-    {
-     "data": {
-      "text/plain": [
-       "<matplotlib.legend.Legend at 0x165d8812d90>"
-      ]
-     },
-     "execution_count": 3,
-     "metadata": {},
-     "output_type": "execute_result"
+       "version_major": 2,
+       "version_minor": 0
+      },
+      "text/plain": [
+       "Canvas(toolbar=Toolbar(toolitems=[('Home', 'Reset original view', 'home', 'home'), ('Back', 'Back to previous …"
+      ]
+     },
+     "metadata": {},
+     "output_type": "display_data"
     }
    ],
    "source": [
@@ -111,30 +97,16 @@
     {
      "data": {
       "application/vnd.jupyter.widget-view+json": {
-<<<<<<< HEAD
-       "model_id": "793292d472244c23ba2719b82606a628",
-=======
        "model_id": "85080f21de5c42e98cc2ff8d253267c6",
->>>>>>> 7fb2678e
-       "version_major": 2,
-       "version_minor": 0
-      },
-      "text/plain": [
-       "Canvas(toolbar=Toolbar(toolitems=[('Home', 'Reset original view', 'home', 'home'), ('Back', 'Back to previous …"
-      ]
-     },
-     "metadata": {},
-     "output_type": "display_data"
-    },
-    {
-     "data": {
-      "text/plain": [
-       "[<matplotlib.lines.Line2D at 0x165d8f8fdc0>]"
-      ]
-     },
-     "execution_count": 4,
-     "metadata": {},
-     "output_type": "execute_result"
+       "version_major": 2,
+       "version_minor": 0
+      },
+      "text/plain": [
+       "Canvas(toolbar=Toolbar(toolitems=[('Home', 'Reset original view', 'home', 'home'), ('Back', 'Back to previous …"
+      ]
+     },
+     "metadata": {},
+     "output_type": "display_data"
     }
    ],
    "source": [
@@ -389,15 +361,6 @@
     "ax.plot(x, y2, \"-\", label=\"Prep\")\n",
     "ax.legend()"
    ]
-  },
-  {
-   "cell_type": "code",
-   "execution_count": 5,
-   "metadata": {},
-   "outputs": [],
-   "source": [
-    "df = sio.read_tpg_data(\"pressure-monitoring04_bakeout\", SECOND_PUMPDOWN)"
-   ]
   }
  ],
  "metadata": {
