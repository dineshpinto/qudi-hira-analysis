--- conflicted
+++ resolved
@@ -140,26 +140,14 @@
 ```python
 fit = True
 ```
-
-### Q-factor
+The Q-factor is calculated as:
+
 $$ Q = \frac{f_R}{\Delta f} = \frac{f_R}{2 \sigma} $$
 
 Errors are calculated as (this also gives an estimate of the SNR):
 $$ \frac{\Delta Q}{Q} = \sqrt{ \left( \frac{\Delta (\Delta f)}{\Delta f} \right)^2 + \left( \frac{\Delta (\sigma)}{\sigma} \right)^2 } $$
 
-<<<<<<< HEAD
-### SNR
-best fit values / standard error of the residuals
-
-These are better viewed as relative values than as absolute measures.
-
-### Chi-square
-Another estimate of the SNR, is the reduced Chi square (lower is better):
-$$ \chi^2_\nu = \frac{\chi^2} \nu $$
-where chi-squared is a weighted sum of squared deviations:
-=======
 Another estimate of the SNR, is the Chi square or weighted sum of squared deviations (lower is better):
->>>>>>> 4f6bdb12
 $$ \chi^2 = \sum_{i} {\frac{(O_i - C_i)^2}{\sigma_i^2}} $$
 <!-- #endregion -->
 
@@ -191,23 +179,18 @@
     
     if fit:
         fano1 = sft.fit_fano(freq_shift, amplitude)
-        snr = np.mean(scipy.stats.sem(fano1.best_fit/fano1.residual, axis=None, ddof=0))
         q_factor = (params["Center Frequency (Hz)"] + fano1.params["center"].value) / (2 * fano1.params["sigma"].value)
         q_factor_err = q_factor * np.sqrt((fano1.params["center"].stderr/fano1.params["center"].value)**2 + (fano1.params["sigma"].stderr/fano1.params["sigma"].value)**2)
         ax[idx, 0].plot(freq_shift, fano1.best_fit, label="Q={:.0f}$\pm{:.0f}$".format(q_factor, q_factor_err))
         ax[idx, 0].legend()
         fano2 = sft.fit_fano(freq_shift, phase, linear_offset=True)
         ax[idx, 1].plot(freq_shift, fano2.best_fit)
-        print("({}) SNR = {:.0f}, reduced-chi-square = {:.2e}".format(file, snr, fano1.redchi))
-        fig.tight_layout()
-
+        print("chi-square ({}) = {:.2e}".format(file, fano1.chisqr))
+
+fig.tight_layout()
 fig.text(0.5, 0.02, data.columns[1], ha='center', va='center')
 ```
 
-<<<<<<< HEAD
-```python
-fano1
-=======
 ## 20200826_TFSC_Preamp_AFM 
 ### 11613_Tip_5
 
@@ -311,5 +294,4 @@
 
 ```python
 
->>>>>>> 4f6bdb12
 ```